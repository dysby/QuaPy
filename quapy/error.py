from sklearn.metrics import f1_score
<<<<<<< HEAD
import numpy as np

=======
>>>>>>> 2361186a

SAMPLE_SIZE = None


def f1e(y_true, y_pred):
    return 1. - f1_score(y_true, y_pred, average='macro')


def acce(y_true, y_pred):
    return 1. - (y_true == y_pred).mean()


def mae(prevs, prevs_hat):
    return ae(prevs, prevs_hat).mean()


def ae(p, p_hat):
    assert p.shape == p_hat.shape, 'wrong shape'
    return abs(p_hat-p).mean(axis=-1)


<<<<<<< HEAD
def mse(prevs, prevs_hat):
    return se(prevs, prevs_hat).mean()


def se(p, p_hat):
    return ((p_hat-p)**2).mean(axis=-1)


def mkld(prevs, prevs_hat):
    return kld(prevs, prevs_hat).mean()


def kld(p, p_hat, eps=None):
    eps = __check_eps(eps)
    sp = p+eps
    sp_hat = p_hat + eps
    return (sp*np.log(sp/sp_hat)).sum(axis=-1)


def mnkld(prevs, prevs_hat):
    return nkld(prevs, prevs_hat).mean()


def nkld(p, p_hat, eps=None):
    ekld = np.exp(kld(p, p_hat, eps))
    return 2. * ekld / (1 + ekld) - 1.
=======
def __check_eps(eps):
    if eps is None:
        if SAMPLE_SIZE is None:
            raise ValueError('eps was not defined, and qp.error.SAMPLE_SIZE was not set')
        else:
            eps = 1. / (2. * SAMPLE_SIZE)
    return eps
>>>>>>> 2361186a


def mrae(p, p_hat, eps=None):
    return rae(p, p_hat, eps).mean()


def rae(p, p_hat, eps=None):
    eps = __check_eps(eps)
    p = smooth(p, eps)
    p_hat = smooth(p_hat, eps)
    return (abs(p-p_hat)/p).mean(axis=-1)


def smooth(p, eps):
    n_classes = p.shape[-1]
    return (p+eps)/(eps*n_classes + 1)


def __check_eps(eps):
    if eps is None:
        if SAMPLE_SIZE is None:
            raise ValueError('eps was not defined, and qp.error.SAMPLE_SIZE was not set')
        else:
            eps = 1. / (2. * SAMPLE_SIZE)
    return eps


CLASSIFICATION_ERROR = {f1e, acce}
QUANTIFICATION_ERROR = {mae, mrae, mse, mkld, mnkld}

f1_error = f1e
acc_error = acce
mean_absolute_error = mae
absolute_error = ae
mean_relative_absolute_error = mrae
relative_absolute_error = rae
<|MERGE_RESOLUTION|>--- conflicted
+++ resolved
@@ -1,9 +1,7 @@
 from sklearn.metrics import f1_score
-<<<<<<< HEAD
 import numpy as np
 
-=======
->>>>>>> 2361186a
+
 
 SAMPLE_SIZE = None
 
@@ -25,7 +23,6 @@
     return abs(p_hat-p).mean(axis=-1)
 
 
-<<<<<<< HEAD
 def mse(prevs, prevs_hat):
     return se(prevs, prevs_hat).mean()
 
@@ -52,15 +49,6 @@
 def nkld(p, p_hat, eps=None):
     ekld = np.exp(kld(p, p_hat, eps))
     return 2. * ekld / (1 + ekld) - 1.
-=======
-def __check_eps(eps):
-    if eps is None:
-        if SAMPLE_SIZE is None:
-            raise ValueError('eps was not defined, and qp.error.SAMPLE_SIZE was not set')
-        else:
-            eps = 1. / (2. * SAMPLE_SIZE)
-    return eps
->>>>>>> 2361186a
 
 
 def mrae(p, p_hat, eps=None):
