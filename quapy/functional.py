--- conflicted
+++ resolved
@@ -76,7 +76,7 @@
         # if all classifiers are trivial rejectors
         return np.ones_like(prevalences) / prevalences.size
 
-<<<<<<< HEAD
+
 
 def num_prevalence_combinations(nclasses:int, nprevpoints:int, nrepeats:int):
     """
@@ -119,5 +119,3 @@
             return nprevpoints-1
         else:
             nprevpoints+=1
-=======
->>>>>>> 2361186a
